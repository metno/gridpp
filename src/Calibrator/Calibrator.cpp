--- conflicted
+++ resolved
@@ -157,21 +157,21 @@
 
       return c;
    }
-<<<<<<< HEAD
    else if(iName == "mask") {
       std::string variable;
       if(!iOptions.getValue("variable", variable)) {
          Util::error("Calibrator 'mask' needs variable");
       }
       CalibratorMask* c = new CalibratorMask(Variable::getType(variable), iOptions);
-=======
+
+      return c;
+   }
    else if(iName == "coastal") {
       std::string variable;
       if(!iOptions.getValue("variable", variable)) {
          Util::error("Calibrator 'sort' needs variable");
       }
       CalibratorCoastal* c = new CalibratorCoastal(Variable::getType(variable), iOptions);
->>>>>>> 3e00a20a
 
       return c;
    }
