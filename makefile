# Change these to suit your system
CC      	= g++
IFLAGS  	= -I/usr/include/
LFLAGS   = -L/usr/lib
CFLAGS   = -Wall -Wno-reorder -Wno-sign-compare

# Flags for optimized compilation
CFLAGS_O = -O3 -fopenmp $(CFLAGS)
LIBS_O   = -lnetcdf_c++

# Flags for debug compilation
<<<<<<< HEAD
CFLAGS_D = -g -pg -rdynamic -fprofile-arcs -ftest-coverage -coverage -DDEBUG $(CFLAGS)
LIBS_D   = -lnetcdf_c++ -L build/gtest -lgtest
=======
CFLAGS_D = -g -pg -rdynamic -fprofile-arcs -ftest-coverage -coverage -DDEBUG
LIBS_D   = -lnetcdf_c++ -L build/gtest -lgtest -lpthread 
>>>>>>> e0b60e2b


# Don't change below here
SRCDIR   = src/
BUILDDIR = build
BUILDDIR_O = build/opt
BUILDDIR_D = build/debug
EXE_O    = gridpp
EXE_D    = gridpp_debug

PREFIX = $(DESTDIR)/usr
BINDIR = $(PREFIX)/bin

CORESRC 	= $(wildcard src/*.cpp)
CALSRC  	= $(wildcard src/Calibrator/*.cpp)
FILESRC 	= $(wildcard src/File/*.cpp)
DOWNSRC 	= $(wildcard src/Downscaler/*.cpp)
PARSRC 	= $(wildcard src/ParameterFile/*.cpp)
DRVSRC  	= src/Driver/Gpp.cpp
DRVOBJ_O	= $(BUILDDIR_O)/Driver/Gpp.o
DRVOBJ_D	= $(BUILDDIR_D)/Driver/Gpp.o
KFSRC  	= src/Driver/Kf.cpp
KFOBJ_O	= $(BUILDDIR_O)/Driver/Kf.o
KFOBJ_D	= $(BUILDDIR_D)/Driver/Kf.o
SRC     	= $(CORESRC) $(CALSRC) $(FILESRC) $(DOWNSRC) $(PARSRC)
HEADERS 	= $(SRC:.cpp=.h)
OBJ0_O   = $(patsubst src/%,$(BUILDDIR_O)/%,$(SRC))
OBJ0_D  	= $(patsubst src/%,$(BUILDDIR_D)/%,$(SRC))
OBJ_O   	= $(OBJ0_O:.cpp=.o)
OBJ_D   	= $(OBJ0_D:.cpp=.o)
TESTSRC 	= $(wildcard src/Testing/*.cpp)
TESTS0  	= $(patsubst src/Testing%,testing%,$(TESTSRC))
TESTS   	= $(TESTS0:.cpp=.exe)
INCS    	= makefile $(HEADERS)

.PHONY: tags count coverage doxygen test

default: $(EXE_O)

debug: $(EXE_D)

$(BUILDDIR):
	@mkdir build build/Calibrator build/Downscaler build/File build/ParameterFile build/Driver build/Testing

$(BUILDDIR_O)/%.o : src/%.cpp $(INCS)
	$(CC) $(CFLAGS_O) $(IFLAGS) -c $< -o $@

$(BUILDDIR_D)/%.o : src/%.cpp $(INCS)
	$(CC) $(CFLAGS_D) $(IFLAGS) -c $< -o $@

$(BUILDDIR_D)/%.E : src/%.cpp $(INCS)
	$(CC) $(CFLAGS_D) $(IFLAGS) -c $< -o $@ -E

gridpp: $(OBJ_O) $(DRVOBJ_O) makefile
	$(CC) $(CFLAGS_O) $(LFLAGS) $(OBJ_O) $(DRVOBJ_O) $(LIBS_O) -o $@

kalmanFilter: $(OBJ_O) $(KFOBJ_O) makefile
	$(CC) $(CFLAGS_O) $(LFLAGS) $(OBJ_O) $(KFOBJ_O) $(LIBS_O) -o $@

gridpp_debug: $(OBJ_D) $(DRVOBJ_D) makefile gtest
	$(CC) $(CFLAGS_D) $(LFLAGS) $(OBJ_D) $(DRVOBJ_D) $(LIBS_D) -o $@

kalmanFilter_debug: $(OBJ_D) $(KFOBJ_D) makefile gtest
	$(CC) $(CFLAGS_D) $(LFLAGS) $(OBJ_D) $(KFOBJ_D) $(LIBS_D) -o $@

test: gtest $(TESTS)
	./runAllTests.sh

testing/%.exe: $(BUILDDIR_D)/Testing/%.o $(INCS) $(OBJ_D) gtest
	$(CC) $(CFLAGS_D) $(OBJ_D) $< $(LFLAGS) $(LIBS_D) -o $@

count:
	@wc src/*.h src/*.cpp src/*/*.h src/*/*.cpp -l | tail -1

clean: 
	rm -rf build/*/*.o build/*/*/*.o build/*/*.E build/*/*/*.E gmon.out $(EXE) testing/*.exe\
		*.gcno build/*/*.gcda build/*/*.gcno build/*/*/*.gcda build/*/*/*.gcno\
		coverage/* coverage.* build/gtest gridpp

tags:
	ctags -R --c++-kinds=+pl --fields=+iaS --extra=+q -f tags ./*.h ./*.cpp */*.h */*.cpp

install:
	install -D gridpp $(BINDIR)/gridpp

doxygen:
	doxygen doxygen/config

coverage: test
	#rm -f build/*.gcno build/*.gcda build/*/*.gcno build/*/*.gcda
	lcov -b . -c -i -d . -o coverage.init
	./runAllTests.sh
	lcov -b . -c -d . -o coverage.run
	lcov -a coverage.init -a coverage.run -o coverage.total
	lcov -e coverage.total "`pwd`/*" -o coverage.total.filtered
	lcov -r coverage.total.filtered "`pwd`/*Testing*" -o coverage.info
	genhtml -o ./coverage/ coverage.info

depend:
	makedepend -- $(CFLAGS) -- $(SRC)

gtest: build/gtest/libgtest.a

build/gtest/libgtest.a: /usr/src/gtest
	mkdir -p build/gtest
	cd build/gtest && cmake /usr/src/gtest && cmake --build .<|MERGE_RESOLUTION|>--- conflicted
+++ resolved
@@ -9,14 +9,8 @@
 LIBS_O   = -lnetcdf_c++
 
 # Flags for debug compilation
-<<<<<<< HEAD
 CFLAGS_D = -g -pg -rdynamic -fprofile-arcs -ftest-coverage -coverage -DDEBUG $(CFLAGS)
-LIBS_D   = -lnetcdf_c++ -L build/gtest -lgtest
-=======
-CFLAGS_D = -g -pg -rdynamic -fprofile-arcs -ftest-coverage -coverage -DDEBUG
-LIBS_D   = -lnetcdf_c++ -L build/gtest -lgtest -lpthread 
->>>>>>> e0b60e2b
-
+LIBS_D   = -lnetcdf_c++ -L build/gtest -lgtest -lpthread
 
 # Don't change below here
 SRCDIR   = src/
