--- conflicted
+++ resolved
@@ -6,18 +6,9 @@
 
 before_install:
  - sudo apt-get update -qq
-<<<<<<< HEAD
- - sudo apt-get install pbuilder aptitude
- - sudo apt-get install libgsl0-dev
- - sudo apt-get install libblas-dev
- - sudo pbuilder create --debootstrapopts --variant=buildd
-
-install:
-=======
- - sudo apt-get install pbuilder aptitude ubuntu-dev-tools
+ - sudo apt-get install pbuilder aptitude ubuntu-dev-tools libgsl0-dev libblas-dev
  - for CHAR in $(seq 0 9) a b c d e f; do sudo mkdir -p /var/cache/pbuilder/ccache/${CHAR}; done
  - pbuilder-dist ${DIST} create --debootstrapopts --variant=buildd
->>>>>>> 24066d06
  - sudo pip install cpp-coveralls
 
 script:
