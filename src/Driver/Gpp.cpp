#include <iostream>
#include <string>
#include <string.h>
#include "../File/File.h"
#include "../ParameterFile.h"
#include "../Calibrator/Calibrator.h"
#include "../Downscaler/Downscaler.h"
#include "../Util.h"
#include "../Options.h"
#include "../Setup.h"

void writeUsage() {
   std::cout << "Post-processes gridded forecasts" << std::endl;
   std::cout << std::endl;
   std::cout << "usage:  gridpp input output [-v var [options]* [-d downscaler [options]*]] [-c calibrator [options]*]]*]+" << std::endl;
   std::cout << "        gridpp [--version]" << std::endl;
   std::cout << "        gridpp [--help]" << std::endl;
   std::cout << std::endl;
   std::cout << "Arguments:" << std::endl;
   std::cout << "   input         Input file with NetCDF data." << std::endl;
   std::cout << "   output        Output file with NetCDF data. File must already exist. Must" << std::endl;
   std::cout << "                 contain lat/lon information." << std::endl;
   std::cout << "   -v var        One of the variables below." << std::endl;
   std::cout << "   -d downscaler One of the downscalers below." << std::endl;
   std::cout << "   -c calibrator One of the calibrators below." << std::endl;
   std::cout << "   options       Options of the form key=value" << std::endl;
   std::cout << "   --version     Print the program's version" << std::endl;
   std::cout << "   --help        Print usage information" << std::endl;
   std::cout << std::endl;
   std::cout << "Notes:" << std::endl;
   std::cout << "   - At least one variable must be specified." << std::endl;
   std::cout << "   - If multiple downscalers are specified for one variable, the last is used." << std::endl;
   std::cout << "   - If the same variable is specified multiple times, the first definition is used." << std::endl;
   std::cout << "   - Multiple identical calibrators are allowed for a single variable." << std::endl;

   std::cout << std::endl;
   std::cout << "Variables:" << std::endl;
   std::cout << Variable::description();
   std::cout << std::endl;
   std::cout << "Variable options (with defaults):" << std::endl;
   std::cout << "   write=1                      Set to 0 to prevent the variable to be written to output" << std::endl;
   std::cout << std::endl;
   std::cout << "Downscalers with options (and default values):" << std::endl;
   std::cout << DownscalerNearestNeighbour::description();
   std::cout << DownscalerGradient::description();
   std::cout << DownscalerSmart::description();
   std::cout << DownscalerPressure::description();
   std::cout << DownscalerBypass::description();
   std::cout << std::endl;
   std::cout << "Calibrators with options (and default values):" << std::endl;
   std::cout << CalibratorZaga::description();
   std::cout << CalibratorCloud::description();
   std::cout << CalibratorAccumulate::description();
   std::cout << CalibratorWindDirection::description();
   std::cout << CalibratorSmooth::description();
   std::cout << CalibratorPhase::description();
}

int main(int argc, const char *argv[]) {
   double start = Util::clock();

   // Parse command line attributes
<<<<<<< HEAD
   if(argc < 3) {
      std::cout << "Post-processes gridded forecasts" << std::endl;
      std::cout << std::endl;
      std::cout << "usage:  gridpp inFilename [options]* outFilename [options]* [-v var [options]* [-d downscaler [options]*]] [-c calibrator [options]*]]*]+" << std::endl;
      std::cout << std::endl;
      std::cout << "Arguments:" << std::endl;
      std::cout << "   input         Input file with NetCDF data." << std::endl;
      std::cout << "   output        Output file with NetCDF data. File must already exist. Must" << std::endl;
      std::cout << "                 contain lat/lon information." << std::endl;
      std::cout << "   -v var        One of the variables below." << std::endl;
      std::cout << "   -d downscaler One of the downscalers below." << std::endl;
      std::cout << "   -c calibrator One of the calibrators below." << std::endl;
      std::cout << "   options       Options of the form key=value" << std::endl;
      std::cout << std::endl;
      std::cout << "Notes:" << std::endl;
      std::cout << "   - At least one variable must be specified." << std::endl;
      std::cout << "   - If multiple downscalers are specified for one variable, the last is used." << std::endl;
      std::cout << "   - If the same variable is specified multiple times, the first definition is used." << std::endl;
      std::cout << "   - Multiple identical calibrators are allowed for a single variable." << std::endl;

      std::cout << std::endl;
      std::cout << "Inputs/Outputs:" << std::endl;
      std::cout << "   I/O types are autodetected, but can be specified using:" << std::endl;
      std::cout << FileArome::description();
      std::cout << FileEc::description();
      std::cout << FilePoint::description();
      std::cout << std::endl;
      std::cout << "Variables:" << std::endl;
      std::cout << Variable::description();
      std::cout << std::endl;
      std::cout << "Variable options (and default values):" << std::endl;
      std::cout << Util::formatDescription("write=1", "Set to 0 to prevent the variable to be written to output") << std::endl;
      std::cout << std::endl;
      std::cout << "Downscalers with options (and default values):" << std::endl;
      std::cout << DownscalerNearestNeighbour::description();
      std::cout << DownscalerGradient::description();
      std::cout << DownscalerSmart::description();
      std::cout << DownscalerPressure::description();
      std::cout << DownscalerBypass::description();
      std::cout << std::endl;
      std::cout << "Calibrators with options (and default values):" << std::endl;
      std::cout << CalibratorZaga::description();
      std::cout << CalibratorCloud::description();
      std::cout << CalibratorQnh::description();
      std::cout << CalibratorAccumulate::description();
      std::cout << CalibratorWindDirection::description();
      std::cout << CalibratorSmooth::description();
      std::cout << CalibratorPhase::description();
      std::cout << CalibratorRegression::description();
=======
   for(int i = 1; i < argc; i++) {
      if(strcmp(argv[i], "--version") == 0) {
         std::cout << "gridpp version " << Util::gridppVersion() << std::endl;
         return 0;
      }
      else if(strcmp(argv[i], "--help") == 0) {
         writeUsage();
         return 0;
      }

   }
   if(argc < 3) {
      writeUsage();
>>>>>>> 88273cf0
      return 0;
   }
   Util::setShowError(true);
   Util::setShowWarning(true);
   Util::setShowStatus(false);

   // Retrieve setup
   std::vector<std::string> args;
   for(int i = 1; i < argc; i++) {
      args.push_back(std::string(argv[i]));
   }
   Setup setup(args);
   std::cout << "Input type:  " << setup.inputFile->name() << std::endl;
   std::cout << "Output type: " << setup.outputFile->name() << std::endl;
   setup.outputFile->setTimes(setup.inputFile->getTimes());
   setup.outputFile->setReferenceTime(setup.inputFile->getReferenceTime());

   // Post-process file
   std::vector<Variable::Type> writeVariables;
   for(int v = 0; v < setup.variableConfigurations.size(); v++) {
      double s = Util::clock();
      VariableConfiguration varconf = setup.variableConfigurations[v];
      Variable::Type variable = varconf.variable;

      bool write = 1;
      varconf.variableOptions.getValue("write", write);
      if(write) {
         writeVariables.push_back(variable);
      }
      setup.outputFile->initNewVariable(variable);

      std::cout << "Processing " << Variable::getTypeName(variable) << std::endl;

      // Downscale
      std::cout << "   Downscaler " << varconf.downscaler->name() << std::endl;
      varconf.downscaler->downscale(*setup.inputFile, *setup.outputFile);
      for(int c = 0; c < varconf.calibrators.size(); c++) {
         // Calibrate
         std::cout << "   Calibrator " << varconf.calibrators[c]->name() << std::endl;
         varconf.calibrators[c]->calibrate(*setup.outputFile);
      }
      double e = Util::clock();
      std::cout << "   " << e-s << " seconds" << std::endl;
      std::cout << "Current mem usage input: " << setup.inputFile->getCacheSize() / 1e6<< std::endl;
      std::cout << "Current mem usage output: " << setup.outputFile->getCacheSize() / 1e6<< std::endl;
      // setup.inputFile->clear();
   }

   // Write to output
   double s = Util::clock();
   setup.outputFile->write(writeVariables);
   double e = Util::clock();
   std::cout << "Writing file: " << e-s << " seconds" << std::endl;
   std::cout << "Total time:   " << e-start << " seconds" << std::endl;

   return 0;
}<|MERGE_RESOLUTION|>--- conflicted
+++ resolved
@@ -32,13 +32,18 @@
    std::cout << "   - If multiple downscalers are specified for one variable, the last is used." << std::endl;
    std::cout << "   - If the same variable is specified multiple times, the first definition is used." << std::endl;
    std::cout << "   - Multiple identical calibrators are allowed for a single variable." << std::endl;
-
+   std::cout << std::endl;
+   std::cout << "Inputs/Outputs:" << std::endl;
+   std::cout << "   I/O types are autodetected, but can be specified using:" << std::endl;
+   std::cout << FileArome::description();
+   std::cout << FileEc::description();
+   std::cout << FilePoint::description();
    std::cout << std::endl;
    std::cout << "Variables:" << std::endl;
    std::cout << Variable::description();
    std::cout << std::endl;
-   std::cout << "Variable options (with defaults):" << std::endl;
-   std::cout << "   write=1                      Set to 0 to prevent the variable to be written to output" << std::endl;
+   std::cout << "Variable options (and default values):" << std::endl;
+   std::cout << Util::formatDescription("write=1", "Set to 0 to prevent the variable to be written to output") << std::endl;
    std::cout << std::endl;
    std::cout << "Downscalers with options (and default values):" << std::endl;
    std::cout << DownscalerNearestNeighbour::description();
@@ -50,67 +55,18 @@
    std::cout << "Calibrators with options (and default values):" << std::endl;
    std::cout << CalibratorZaga::description();
    std::cout << CalibratorCloud::description();
+   std::cout << CalibratorQnh::description();
    std::cout << CalibratorAccumulate::description();
    std::cout << CalibratorWindDirection::description();
    std::cout << CalibratorSmooth::description();
    std::cout << CalibratorPhase::description();
+   std::cout << CalibratorRegression::description();
 }
 
 int main(int argc, const char *argv[]) {
    double start = Util::clock();
 
    // Parse command line attributes
-<<<<<<< HEAD
-   if(argc < 3) {
-      std::cout << "Post-processes gridded forecasts" << std::endl;
-      std::cout << std::endl;
-      std::cout << "usage:  gridpp inFilename [options]* outFilename [options]* [-v var [options]* [-d downscaler [options]*]] [-c calibrator [options]*]]*]+" << std::endl;
-      std::cout << std::endl;
-      std::cout << "Arguments:" << std::endl;
-      std::cout << "   input         Input file with NetCDF data." << std::endl;
-      std::cout << "   output        Output file with NetCDF data. File must already exist. Must" << std::endl;
-      std::cout << "                 contain lat/lon information." << std::endl;
-      std::cout << "   -v var        One of the variables below." << std::endl;
-      std::cout << "   -d downscaler One of the downscalers below." << std::endl;
-      std::cout << "   -c calibrator One of the calibrators below." << std::endl;
-      std::cout << "   options       Options of the form key=value" << std::endl;
-      std::cout << std::endl;
-      std::cout << "Notes:" << std::endl;
-      std::cout << "   - At least one variable must be specified." << std::endl;
-      std::cout << "   - If multiple downscalers are specified for one variable, the last is used." << std::endl;
-      std::cout << "   - If the same variable is specified multiple times, the first definition is used." << std::endl;
-      std::cout << "   - Multiple identical calibrators are allowed for a single variable." << std::endl;
-
-      std::cout << std::endl;
-      std::cout << "Inputs/Outputs:" << std::endl;
-      std::cout << "   I/O types are autodetected, but can be specified using:" << std::endl;
-      std::cout << FileArome::description();
-      std::cout << FileEc::description();
-      std::cout << FilePoint::description();
-      std::cout << std::endl;
-      std::cout << "Variables:" << std::endl;
-      std::cout << Variable::description();
-      std::cout << std::endl;
-      std::cout << "Variable options (and default values):" << std::endl;
-      std::cout << Util::formatDescription("write=1", "Set to 0 to prevent the variable to be written to output") << std::endl;
-      std::cout << std::endl;
-      std::cout << "Downscalers with options (and default values):" << std::endl;
-      std::cout << DownscalerNearestNeighbour::description();
-      std::cout << DownscalerGradient::description();
-      std::cout << DownscalerSmart::description();
-      std::cout << DownscalerPressure::description();
-      std::cout << DownscalerBypass::description();
-      std::cout << std::endl;
-      std::cout << "Calibrators with options (and default values):" << std::endl;
-      std::cout << CalibratorZaga::description();
-      std::cout << CalibratorCloud::description();
-      std::cout << CalibratorQnh::description();
-      std::cout << CalibratorAccumulate::description();
-      std::cout << CalibratorWindDirection::description();
-      std::cout << CalibratorSmooth::description();
-      std::cout << CalibratorPhase::description();
-      std::cout << CalibratorRegression::description();
-=======
    for(int i = 1; i < argc; i++) {
       if(strcmp(argv[i], "--version") == 0) {
          std::cout << "gridpp version " << Util::gridppVersion() << std::endl;
@@ -124,7 +80,6 @@
    }
    if(argc < 3) {
       writeUsage();
->>>>>>> 88273cf0
       return 0;
    }
    Util::setShowError(true);
