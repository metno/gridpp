--- conflicted
+++ resolved
@@ -905,7 +905,6 @@
     */
     vec2 calc_gradient(const vec2& base, const vec2& values, int halfwidth, int min_num=2, float min_range=0, float default_gradient=0);
 
-<<<<<<< HEAD
     /** Compute downscale 
     *@param igrid input grid
     *@param ogrid output grid 
@@ -913,8 +912,8 @@
     *@param elev_gradient elevation gradient
     *@param laf_gradient land area fraction gradient
     */
-    vec2 gradient(const Grid& igrid, const Grid& ogrid, const vec2& ivalues,  const vec2& elev_gradient, const vec2& laf_gradient);
-    
+    vec2 full_gradient(const Grid& igrid, const Grid& ogrid, const vec2& ivalues,  const vec2& elev_gradient, const vec2& laf_gradient);
+
     /** Compute 2d array with weighted thresholds () 
     * @param vec2 array
     * @param vec2 searcg array
@@ -922,14 +921,10 @@
     * @param int search criteria
     * @param int search_target
     */
-
     vec2 calc_neighbourhood(const vec2& array, const vec2& search_array,int halfwidth, float search_criteria_min, float search_criteria_max , float search_target_min, float search_target_max, float search_delta);
 
-    /* Debug method. Delete later
-=======
     /** Check if the grid is the same size as the 2D vector. If True, they are compatible, if false
      * they are incompatible
->>>>>>> ba06a3bc
     */
     bool compatible_size(const Grid& grid, const vec2& v);
     bool compatible_size(const Grid& grid, const vec3& v);
